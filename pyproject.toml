--- conflicted
+++ resolved
@@ -3,11 +3,7 @@
 build-backend = "setuptools.build_meta"
 [project]
 name = "drtvam"
-<<<<<<< HEAD
-version = "0.3.2"
-=======
 version = "0.4.0"
->>>>>>> 4c9ad9b4
 authors = [
   { name="Baptiste Nicolet", email="baptiste.nicolet@epfl.ch" },
   { name="Felix Wechsler", email="fxw+git@mailbox.org" },
